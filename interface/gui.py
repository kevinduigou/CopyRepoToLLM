--- conflicted
+++ resolved
@@ -25,14 +25,10 @@
     QWidget,
     QVBoxLayout,
     QAbstractItemView,
-<<<<<<< HEAD
-    QMenu,
-=======
     QSizePolicy,
     QMenu,
     QToolButton,
     QTextEdit,
->>>>>>> b9f2338a
 )
 
 from application.copy_context import CopyContextUseCase
@@ -273,12 +269,8 @@
             QMessageBox.critical(self, "Copy Context Error", result.err())
 
     def _delete_selected(self) -> None:
-<<<<<<< HEAD
+
         self._file_list.delete_selected()
-=======
-        for item in self._file_list.selectedItems():
-            row = self._file_list.row(item)
-            self._file_list.takeItem(row)
 
     def _open_settings(self) -> None:
         result_load_rules: Result[str, str] = self._rules_service.load_rules()
@@ -288,4 +280,3 @@
             dialog = RulesDialog("", self._rules_service)
         if dialog.exec() == QDialog.DialogCode.Accepted:
             self._rules = dialog.text()
->>>>>>> b9f2338a
