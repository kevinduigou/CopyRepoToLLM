from __future__ import annotations

import sys
from pathlib import Path
from typing import Final, List
import os

from PySide6.QtCore import Qt, QMimeData, QUrl, QDir
from PySide6.QtGui import QAction, QDragEnterEvent, QDropEvent, QDragMoveEvent
from PySide6.QtWidgets import (
    QApplication,
    QFileDialog,
    QFileSystemModel,
    QListWidget,
    QListWidgetItem,
    QDialog,
    QDialogButtonBox,
    QPlainTextEdit,
    QMainWindow,
    QMessageBox,
    QPlainTextEdit,
    QPushButton,
    QSplitter,
    QToolBar,
    QTreeView,
    QWidget,
    QVBoxLayout,
    QAbstractItemView,
    QSizePolicy,
    QMenu,
    QToolButton,
    QTextEdit,
)

from application.copy_context import CopyContextUseCase
from application.ports import ClipboardPort, DirectoryRepositoryPort
from application.rules_service import RulesService
from domain.result import Err, Result
from infrastructure.filesystem_directory_repository import FileSystemDirectoryRepository
from domain.directory_tree import should_ignore, get_ignore_tokens


class _FileListWidget(QListWidget):
    """Right‑panel list accepting drops from the tree view."""

    __slots__ = ("_root_path",)

    def __init__(self, root_path: Path):
        super().__init__()
        self.setAcceptDrops(True)
        self.setSelectionMode(QAbstractItemView.ExtendedSelection)  # type: ignore[attr-defined]
        self._root_path = root_path
        self.setContextMenuPolicy(Qt.ContextMenuPolicy.CustomContextMenu)
        self.customContextMenuRequested.connect(self._show_context_menu)

    def set_root_path(self, root_path: Path):
        self._root_path = root_path

    # ----------------------------------------------------------- context menu
    def _show_context_menu(self, pos) -> None:
        menu = QMenu(self)
        delete_action = QAction("Delete Selected", self)
        delete_action.triggered.connect(self.delete_selected)  # type: ignore[arg-type]
        menu.addAction(delete_action)
        menu.exec_(self.mapToGlobal(pos))

    def delete_selected(self) -> None:
        for item in self.selectedItems():
            row = self.row(item)
            self.takeItem(row)

    def _add_files_from_directory(self, directory: Path):
        """Recursively add all non-ignored files from the directory."""
        ignore_tokens = get_ignore_tokens(directory)
        for root, dirs, files in os.walk(directory):
            root_path = Path(root)
            # Filter out ignored directories in-place
            dirs[:] = [
                d for d in dirs if not should_ignore(root_path / d, ignore_tokens)
            ]
            for file in files:
                file_path = root_path / file
                if not should_ignore(file_path, ignore_tokens):
                    try:
                        rel_path = file_path.relative_to(self._root_path)
                    except ValueError:
                        rel_path = file_path
                    # Prevent duplicates
                    if not self.findItems(str(rel_path), Qt.MatchFlag.MatchExactly):
                        self.addItem(str(rel_path))

    # -------------------------------------------------------------- DnD
    def dragEnterEvent(self, event: QDragEnterEvent):  # noqa: N802
        if event.mimeData().hasUrls():
            event.acceptProposedAction()
        else:
            super().dragEnterEvent(event)

    def dropEvent(self, event: QDropEvent):  # noqa: N802
        for url in event.mimeData().urls():
            path = Path(url.toLocalFile())
            if path.is_file():
                ignore_tokens = get_ignore_tokens(self._root_path)
                if not should_ignore(path, ignore_tokens):
                    try:
                        rel_path = path.relative_to(self._root_path)
                    except ValueError:
                        rel_path = path
                    # Prevent duplicates
                    if not self.findItems(str(rel_path), Qt.MatchFlag.MatchExactly):
                        self.addItem(str(rel_path))
            elif path.is_dir():
                self._add_files_from_directory(path)
        event.acceptProposedAction()

    def dragMoveEvent(self, event: QDragMoveEvent):  # noqa: N802
        if event.mimeData().hasUrls():
            event.acceptProposedAction()
        else:
            super().dragMoveEvent(event)


class RulesDialog(QDialog):
    """Simple dialog to edit rules."""

    __slots__ = ("_edit",)

    def __init__(self, current_rules: str, rules_service: RulesService) -> None:
        super().__init__()
        self.setWindowTitle("Edit Rules")
        layout = QVBoxLayout(self)
        self._edit = QPlainTextEdit()
        self._edit.setPlainText(current_rules)
        layout.addWidget(self._edit)
        buttons = QDialogButtonBox(
            QDialogButtonBox.StandardButton.Ok | QDialogButtonBox.StandardButton.Cancel
        )
        buttons.accepted.connect(self.accept)  # type: ignore[arg-type]
        buttons.rejected.connect(self.reject)  # type: ignore[arg-type]
        layout.addWidget(buttons)
        self._rules_service = rules_service

    def text(self) -> str:
        return self._edit.toPlainText()

    def accept(self) -> None:
        self._rules_service.save_rules(self._edit.toPlainText())
        return super().accept()


class MainWindow(QMainWindow):
    """Qt main window binding infrastructure to application layer."""

    __slots__ = (
        "_tree_view",
        "_file_list",
        "_model",
        "_repo",
        "_clipboard",
        "_copy_context_use_case",
<<<<<<< HEAD
        "_text_edit",
=======
        "_rules",
>>>>>>> 88f11b3a
    )

    def __init__(
        self,
        repo: DirectoryRepositoryPort,
        clipboard: ClipboardPort,
        initial_root: Path,
        rules_service: RulesService,
    ) -> None:
        super().__init__()
        self.setWindowTitle("Desktop Context Copier")
        self.resize(960, 600)

        self._repo: Final = repo
        self._clipboard: Final = clipboard
        self._copy_context_use_case: Final = CopyContextUseCase(repo, clipboard)
        self._rules_service = rules_service

        # Load persisted rules if available
        rules_result = self._rules_service.load_rules()
        if rules_result.is_ok():
            self.rules = rules_result.ok()  # type: ignore[arg-type]
        else:
            self.rules = ""

        splitter = QSplitter(Qt.Horizontal, self)  # type: ignore[attr-defined]
        splitter.setChildrenCollapsible(False)

        # --------------------------- left — directory tree
        self._model = QFileSystemModel()
        self._model.setFilter(QDir.Dirs | QDir.Files | QDir.Hidden)  # type: ignore[attr-defined]
        self._model.setRootPath(str(initial_root))
        self._tree_view = QTreeView()
        self._tree_view.setModel(self._model)
        self._tree_view.setRootIndex(self._model.index(str(initial_root)))
        self._tree_view.setDragEnabled(True)
        splitter.addWidget(self._tree_view)

        # --------------------------- right — dropped files list
        self._file_list = _FileListWidget(initial_root)
        splitter.addWidget(self._file_list)

        # --------------------------- central widget
        central = QWidget()
        layout = QVBoxLayout(central)
        layout.addWidget(splitter)
        self._text_edit = QPlainTextEdit()
        self._text_edit.setPlaceholderText("Describe your need or the bug here...")
        self._text_edit.setFixedHeight(100)
        layout.addWidget(self._text_edit)
        self.setCentralWidget(central)

        # --------------------------- toolbar
        toolbar = QToolBar()
        self.addToolBar(toolbar)

        # Choose directory action
        choose_dir_action = QAction("Choose Directory", self)
        choose_dir_action.triggered.connect(self._choose_directory)  # type: ignore[arg-type]
        toolbar.addAction(choose_dir_action)

        # Copy context button
        copy_btn = QPushButton("Copy Context")
        copy_btn.clicked.connect(self._copy_context)  # type: ignore[arg-type]
        toolbar.addWidget(copy_btn)

        # Delete selected button
        delete_btn = QPushButton("Delete Selected")
        delete_btn.clicked.connect(self._delete_selected)  # type: ignore[arg-type]
        toolbar.addWidget(delete_btn)

        # Add spacer to push settings cog to the right
        spacer = QWidget()
        spacer.setSizePolicy(QSizePolicy.Policy.Expanding, QSizePolicy.Policy.Preferred)
        toolbar.addWidget(spacer)

        # Settings dropdown with cog icon
        settings_icon = self.style().standardIcon(
            self.style().StandardPixmap.SP_FileDialogDetailedView
        )
        settings_menu = QMenu(self)
        edit_rules_action = QAction("Edit Rules", self)
        edit_rules_action.triggered.connect(self._open_settings)  # type: ignore[arg-type]
        settings_menu.addAction(edit_rules_action)
        settings_button = QToolButton(self)
        settings_button.setIcon(settings_icon)
        settings_button.setMenu(settings_menu)
        settings_button.setPopupMode(QToolButton.ToolButtonPopupMode.InstantPopup)
        settings_button.setToolTip("Settings")
        toolbar.addWidget(settings_button)

    # ──────────────────────────────────────────────────────────────────

    def _choose_directory(self):  # noqa: D401 (simple verb)
        directory = QFileDialog.getExistingDirectory(self, "Select Directory")
        if directory:
            path = Path(directory)
            self._model.setRootPath(str(path))
            self._tree_view.setRootIndex(self._model.index(str(path)))
            # Re‑initialise repository for new root
            self._repo = FileSystemDirectoryRepository(path)  # type: ignore[assignment]
            self._copy_context_use_case = CopyContextUseCase(self._repo, self._clipboard)  # type: ignore[assignment]
            self._file_list.clear()
            self._file_list.set_root_path(path)

    def _copy_context(self):  # noqa: D401 (simple verb)
        files: List[Path] = [
            Path(item.text())
            for item in self._file_list.findItems("*", Qt.MatchFlag.MatchWildcard)
        ]
<<<<<<< HEAD
        user_text = self._text_edit.toPlainText().strip()
        result = self._copy_context_use_case.execute(files, user_text or None)
=======
        result = self._copy_context_use_case.execute(files, self._rules)
>>>>>>> 88f11b3a
        if result.is_err():
            QMessageBox.critical(self, "Copy\u00A0Context\u00A0Error", result.err())

    def _delete_selected(self) -> None:

        self._file_list.delete_selected()

    def _open_settings(self) -> None:
        result_load_rules: Result[str, str] = self._rules_service.load_rules()
        if result_load_rules.is_ok():
            dialog = RulesDialog(result_load_rules.ok() or "", self._rules_service)
        else:
            dialog = RulesDialog("", self._rules_service)
        if dialog.exec() == QDialog.DialogCode.Accepted:
            self._rules = dialog.text()<|MERGE_RESOLUTION|>--- conflicted
+++ resolved
@@ -158,11 +158,8 @@
         "_repo",
         "_clipboard",
         "_copy_context_use_case",
-<<<<<<< HEAD
-        "_text_edit",
-=======
+        "user_request_text_edit",
         "_rules",
->>>>>>> 88f11b3a
     )
 
     def __init__(
@@ -209,10 +206,10 @@
         central = QWidget()
         layout = QVBoxLayout(central)
         layout.addWidget(splitter)
-        self._text_edit = QPlainTextEdit()
-        self._text_edit.setPlaceholderText("Describe your need or the bug here...")
-        self._text_edit.setFixedHeight(100)
-        layout.addWidget(self._text_edit)
+        self.user_request_text_edit = QPlainTextEdit()
+        self.user_request_text_edit.setPlaceholderText("Describe your need or the bug here...")
+        self.user_request_text_edit.setFixedHeight(100)
+        layout.addWidget(self.user_request_text_edit)
         self.setCentralWidget(central)
 
         # --------------------------- toolbar
@@ -273,12 +270,9 @@
             Path(item.text())
             for item in self._file_list.findItems("*", Qt.MatchFlag.MatchWildcard)
         ]
-<<<<<<< HEAD
-        user_text = self._text_edit.toPlainText().strip()
-        result = self._copy_context_use_case.execute(files, user_text or None)
-=======
-        result = self._copy_context_use_case.execute(files, self._rules)
->>>>>>> 88f11b3a
+        user_text = self.user_request_text_edit.toPlainText().strip()
+        result = self._copy_context_use_case.execute(files, self.rules, user_text)
+
         if result.is_err():
             QMessageBox.critical(self, "Copy\u00A0Context\u00A0Error", result.err())
 
