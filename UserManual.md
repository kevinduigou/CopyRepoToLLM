# 📘 Desktop Context Copier — User Manual

**Purpose:** This tool helps you craft effective, high-quality context for LLM-assisted coding by allowing you to curate, structure, and export codebase information (files, snippets, and rules) to your clipboard. Paste this context into any LLM interface (e.g., ChatGPT, Claude, or Cursor) to improve response relevance and coding performance.

---

## 🚀 Quick Start

1. **Launch the app**.
2. **Select a root directory** via the **📂 Choose Directory** button or pick from
   the **📁 Open Recently** menu. Click **🔍 Refresh View** if the file tree needs updating.
3. **Drag files or select snippets** from the preview panel into the **Context Buffer**.
4. **Add external sources** via the **Add External Source** button to include web pages or YouTube transcripts.
5. **Use "Add as Prompt"** by right-clicking a file in the tree to fill the prompt box with its content.
6. Optionally:
   - Enable or disable specific **rules**.
   - Add your **task description** in the input field.
   - Choose whether to **include the directory tree**.
<<<<<<< HEAD
5. Click **"Copy Context"**.
6. Or use **"Go To"** to copy the context and open ChatGPT or Claude directly in your browser.
7. **Paste the result into your LLM tool** to get coding assistance.
=======
7. Click **"Copy Context"**.
8. **Paste the result into your LLM tool** to get coding assistance.
>>>>>>> 72e8f83b

---

## 🗂 Interface Overview

| Area                   | Description                                                                                      |
|------------------------|--------------------------------------------------------------------------------------------------|
| **Directory Tree**     | Browse the file system. Drag files into the Context Buffer. Filter using regex if needed.       |
| **File Preview**       | Double-click any file to preview its contents. Select and right-click to add a snippet.         |
| **Context Buffer**     | Shows selected files and snippets to be included in the context. Supports drag & drop.          |
| **User Request Box**   | Optional field to describe the bug, feature request, or prompt to the LLM.                      |
| **Rules Selection**    | Check rules you'd like to include. Click ⚙️ to edit or create rules.                             |
| **Context Buffer Actions** | Use the buttons at the top-right of the buffer to delete items or copy the context. |

---

## ✅ Best Practices for Effective Context Creation

### 1. **Comprehensive Codebase Representation**

- ✅ **Include File Structure**  
  Keep "Include Tree Context" checked to provide the LLM with a visual summary of your directory hierarchy.

- ✅ **Drag Critical Files**  
  Add core classes, modules, or config files relevant to your task. This allows the LLM to reason with the actual logic in your system.

- ✅ **Select Key Snippets**  
  Use the preview pane to extract and include only the essential methods or blocks when full files are too large or noisy.

---

### 2. **Clear Instructions and Goals**

- ✅ **Fill in the "Describe your need..." box**  
  Write a clear task description. Specify the desired output, format, or coding constraints.

- ✅ **Break down complex tasks**  
  For multifaceted requests, explain them step-by-step in the user input. Example:
  > "First, create a function to parse the YAML config. Then integrate it into the CLI entry point."

---

### 3. **Use Rules for Focused Guidance**

- ✅ **Check Applicable Rules**  
  Include coding conventions, formatting preferences, or project-specific rules to guide LLM behavior.

- ⚙️ Click the gear icon → "Edit Rules" to add or update your rules.

---


## 💡 Tips & Tricks

- 🔍 **Regex file filter**: Use the input above the tree to filter visible files. Try `.*\.py$` to show only Python files.
- 🖱️ **Right-click power**: Right-click on tree items, file preview, or buffer items for advanced actions.
- ✏️ **Add as Prompt**: Use the tree view context menu to load a file's text directly into the prompt box.
- 📎 **Context is copied in plain text**: You can paste it directly into any chat with an LLM, or save it to a file for later use.
- 🧠 **LLM prompt hint**: Begin your prompt like this for better results:  
  > "Here's my code context for reference. Please help me [describe task]..."

---

## 🛠️ Troubleshooting

| Problem                                | Solution                                                                 |
|----------------------------------------|--------------------------------------------------------------------------|
| File preview not showing?              | Ensure it's a text-based file under the selected root directory.         |
| Rules not showing up?                  | Use the gear icon → Edit Rules → Save at least one rule.                 |
| Nothing copied after pressing "Copy"?  | Make sure you've added files/snippets and filled in the user request.    |

---

## 🧾 Example Output (Context Format)
<|MERGE_RESOLUTION|>--- conflicted
+++ resolved
@@ -16,14 +16,9 @@
    - Enable or disable specific **rules**.
    - Add your **task description** in the input field.
    - Choose whether to **include the directory tree**.
-<<<<<<< HEAD
 5. Click **"Copy Context"**.
 6. Or use **"Go To"** to copy the context and open ChatGPT or Claude directly in your browser.
-7. **Paste the result into your LLM tool** to get coding assistance.
-=======
-7. Click **"Copy Context"**.
 8. **Paste the result into your LLM tool** to get coding assistance.
->>>>>>> 72e8f83b
 
 ---
 
