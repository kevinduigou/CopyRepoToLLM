--- conflicted
+++ resolved
@@ -18,13 +18,7 @@
 
     # ──────────────────────────────────────────────────────────────────
     def execute(
-<<<<<<< HEAD
-        self,
-        files: List[Path],
-        user_text: str | None = None,
-=======
-        self, files: List[Path], rules: str | None = None
->>>>>>> 88f11b3a
+        self, files: List[Path], rules: str | None = None, user_request: str | None = None
     ) -> Result[None, str]:  # noqa: D401 (simple verb)
         tree_result = self._repo.build_tree()
         if tree_result.is_err():
@@ -36,14 +30,7 @@
             "</tree_structure>",
         ]  # type: ignore[list-item]
 
-        if rules and rules.strip():
-            parts.extend(
-                [
-                    "<rules_to_follow>",
-                    rules.strip(),
-                    "</rules_to_follow>",
-                ]
-            )
+        
 
         for file_ in files:
             content_result = self._repo.read_file(file_)
@@ -53,11 +40,20 @@
                 parts.append(content_result.ok() or "")  # type: ignore[list-item,arg-type]
             # On failure, embed empty body — could embed error instead if desired.
             parts.append(f"</{file_}>")
-
-        if user_text:
-            parts.append("<user_notes>")
-            parts.append(user_text)
-            parts.append("</user_notes>")
+        
+        if rules and rules.strip():
+            parts.extend(
+                [
+                    "<rules_to_follow>",
+                    rules.strip(),
+                    "</rules_to_follow>",
+                ]
+            )
+            
+        if user_request:
+            parts.append("<user_request>")
+            parts.append(user_request)
+            parts.append("</user_request>")
 
         self._clipboard.set_text(os.linesep.join(parts))
         return Ok(None)